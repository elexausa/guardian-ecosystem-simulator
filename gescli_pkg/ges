#!/usr/bin/env python
#
# Copyright (C) 2019 Elexa Consumer Product, Inc.
#
# This file is part of the Guardian Device Simulator
#
# This program is free software: you can redistribute it and/or modify
# it under the terms of the GNU General Public License as published by
# the Free Software Foundation, either version 3 of the License, or
# (at your option) any later version.
#
# This program is distributed in the hope that it will be useful,
# but WITHOUT ANY WARRANTY; without even the implied warranty of
# MERCHANTABILITY or FITNESS FOR A PARTICULAR PURPOSE.  See the
# GNU General Public License for more details.
#
# You should have received a copy of the GNU General Public License
# along with this program.  If not, see <https://www.gnu.org/licenses/>.

import click
import logging
import json
import ges
from enum import Enum

# Utilities
from util import config_helper

# Load command groups
from commands.config import config
from commands.data import data
from commands.list import list
from commands.runner import runner
from commands.spawn import spawn

###################
## Configuration ##
###################

# Logging
LOG_FILE = 'history.log'

logging.basicConfig(
    level=logging.DEBUG,
    format='[%(levelname)s,%(asctime)s,%(process)d,%(threadName)s](%(filename)s/%(funcName)s): %(message)s',
    handlers=[
        logging.FileHandler(filename=LOG_FILE),
        # logging.StreamHandler()
    ]
)


#########################
## Main command groups ##
#########################

@click.group()
@click.version_option(version=config_helper.version, prog_name='Guardian Ecosystem Simulator CLI')
def cli():
    """Guardian Ecosystem Simulator CLI

    This command line interface provides control of the Guardian
    Ecosystem Simulator (GES) daemon. The daemon must be started
    and accessible over the local network.
    """
    pass

<<<<<<< HEAD
=======
def send_command(command):
    """Sends a command.

    Args:
        command (dict): Command to be sent.
    """

    # Ignoring errors for now until I figure out why this function errors out after successfully sending a command.
    try:
        config = configparser.ConfigParser()
        config.read(CONFIG_FILE)

        ip = config["UDP"]["ip"]
        port = config["UDP"]["port"]

        udp_client.UDP().send(command=json.dumps(command),
                              ip=ip,
                              port=port)

        print("[{info_type}] Sent command".format(info_type=InfoType.INFO.name))
    except:
        pass


##################
## CLI commands ##
##################

@click.command()
@click.option("--ip", help="Daemon IP address.")
@click.option("--port", help="Daemon port.")
def update_address(ip, port):
    """Updates the IP address and port GES CLI points to.
    """
    config = configparser.ConfigParser()
    config.read(CONFIG_FILE)

    if ip is not None:
        config["UDP"]["IP"] = ip
    if port is not None:
        config["UDP"]["PORT"] = port

    with open("configuration.ini", "w") as config_file:
        config.write(config_file)

    print("Updated IP address and port.")


@click.command()
def list_all_devices():
    """Lists all devices.

    Args:
        command (str): Command to be sent.
    """
    send_command(command=LIST_ALL_DEVICES)

@click.command()
def kill():
    """Kills the daemon.
    """
    send_command(command=KILL)

@click.command()
def run():
    """Runs the daemon.
    """
    send_command(command=RUN)


@click.command()
@click.option("--type", required=True, help="Type of device to spawn.")
@click.option("--count", help="Number of devices to spawn.")
def spawn(type, count):
    """Spawns device instances on the daemon.

    Args:
        type (str): Type of device to spawn.
        count (int): Number of devices to spawn.
    """

    spawn = SPAWN
    spawn["type"] = type

    if count is not None:
        spawn["count"] = count

    spawn["count"] = int(spawn["count"])
    send_command(spawn)

>>>>>>> fc68f58e
###############################################
## Register commands with main command group ##
###############################################

cli.add_command(data)
cli.add_command(list)
cli.add_command(runner)
cli.add_command(spawn)
cli.add_command(config)

# Run CLI
if __name__ == '__main__':
    config_helper.load()
    cli()<|MERGE_RESOLUTION|>--- conflicted
+++ resolved
@@ -49,7 +49,6 @@
     ]
 )
 
-
 #########################
 ## Main command groups ##
 #########################
@@ -65,99 +64,6 @@
     """
     pass
 
-<<<<<<< HEAD
-=======
-def send_command(command):
-    """Sends a command.
-
-    Args:
-        command (dict): Command to be sent.
-    """
-
-    # Ignoring errors for now until I figure out why this function errors out after successfully sending a command.
-    try:
-        config = configparser.ConfigParser()
-        config.read(CONFIG_FILE)
-
-        ip = config["UDP"]["ip"]
-        port = config["UDP"]["port"]
-
-        udp_client.UDP().send(command=json.dumps(command),
-                              ip=ip,
-                              port=port)
-
-        print("[{info_type}] Sent command".format(info_type=InfoType.INFO.name))
-    except:
-        pass
-
-
-##################
-## CLI commands ##
-##################
-
-@click.command()
-@click.option("--ip", help="Daemon IP address.")
-@click.option("--port", help="Daemon port.")
-def update_address(ip, port):
-    """Updates the IP address and port GES CLI points to.
-    """
-    config = configparser.ConfigParser()
-    config.read(CONFIG_FILE)
-
-    if ip is not None:
-        config["UDP"]["IP"] = ip
-    if port is not None:
-        config["UDP"]["PORT"] = port
-
-    with open("configuration.ini", "w") as config_file:
-        config.write(config_file)
-
-    print("Updated IP address and port.")
-
-
-@click.command()
-def list_all_devices():
-    """Lists all devices.
-
-    Args:
-        command (str): Command to be sent.
-    """
-    send_command(command=LIST_ALL_DEVICES)
-
-@click.command()
-def kill():
-    """Kills the daemon.
-    """
-    send_command(command=KILL)
-
-@click.command()
-def run():
-    """Runs the daemon.
-    """
-    send_command(command=RUN)
-
-
-@click.command()
-@click.option("--type", required=True, help="Type of device to spawn.")
-@click.option("--count", help="Number of devices to spawn.")
-def spawn(type, count):
-    """Spawns device instances on the daemon.
-
-    Args:
-        type (str): Type of device to spawn.
-        count (int): Number of devices to spawn.
-    """
-
-    spawn = SPAWN
-    spawn["type"] = type
-
-    if count is not None:
-        spawn["count"] = count
-
-    spawn["count"] = int(spawn["count"])
-    send_command(spawn)
-
->>>>>>> fc68f58e
 ###############################################
 ## Register commands with main command group ##
 ###############################################
